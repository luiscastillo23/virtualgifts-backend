{
  "name": "nest-typescript-starter",
  "version": "1.0.0",
  "description": "Nest TypeScript starter repository",
  "license": "MIT",
  "scripts": {
    "build": "tsc -p tsconfig.build.json",
    "format": "prettier --write \"src/**/*.ts\" \"test/**/*.ts\"",
    "start": "ts-node -r tsconfig-paths/register src/main.ts",
    "start:dev": "concurrently --names \"NODEMON,TSC\" --handle-input \"wait-on dist/main.js && nodemon\" \"tsc -w -p tsconfig.build.json\" ",
    "start:debug": "nodemon --config nodemon-debug.json",
    "prestart:prod": "rimraf dist && npm run build",
    "start:prod": "node dist/main.js",
    "lint": "tslint -p tsconfig.json -c tslint.json",
    "test": "jest",
    "test:watch": "jest --watch",
    "test:cov": "jest --coverage",
    "test:debug": "node --inspect-brk -r tsconfig-paths/register -r ts-node/register node_modules/.bin/jest --runInBand",
    "test:e2e": "jest --config ./test/jest-e2e.json"
  },
  "dependencies": {
    "@nestjs/common": "^6.0.4",
    "@nestjs/core": "^6.0.4",
    "@nestjs/microservices": "^6.0.4",
    "@nestjs/platform-express": "^6.0.4",
    "@nestjs/websockets": "^6.0.4",
    "reflect-metadata": "0.1.13",
    "rimraf": "2.6.3",
    "rxjs": "6.4.0"
  },
  "devDependencies": {
    "@nestjs/testing": "6.1.1",
    "@types/express": "4.16.1",
    "@types/jest": "24.0.11",
    "@types/node": "11.13.4",
    "@types/supertest": "2.0.7",
    "concurrently": "^4.1.0",
    "jest": "24.7.1",
    "nodemon": "1.18.11",
    "prettier": "1.17.0",
    "supertest": "4.0.2",
    "ts-jest": "24.0.2",
    "ts-node": "8.1.0",
    "tsconfig-paths": "3.8.0",
<<<<<<< HEAD
    "tslint": "5.15.0",
    "typescript": "3.4.3",
    "wait-on": "^3.2.0"
=======
    "tslint": "5.16.0",
    "typescript": "3.4.3"
>>>>>>> c6f88243
  },
  "jest": {
    "moduleFileExtensions": [
      "js",
      "json",
      "ts"
    ],
    "rootDir": "src",
    "testRegex": ".spec.ts$",
    "transform": {
      "^.+\\.(t|j)s$": "ts-jest"
    },
    "collectCoverageFrom": [
      "**/*.(t|j)s"
    ],
    "coverageDirectory": "../coverage",
    "testEnvironment": "node"
  }
}<|MERGE_RESOLUTION|>--- conflicted
+++ resolved
@@ -42,14 +42,9 @@
     "ts-jest": "24.0.2",
     "ts-node": "8.1.0",
     "tsconfig-paths": "3.8.0",
-<<<<<<< HEAD
-    "tslint": "5.15.0",
+    "tslint": "5.16.0",
     "typescript": "3.4.3",
     "wait-on": "^3.2.0"
-=======
-    "tslint": "5.16.0",
-    "typescript": "3.4.3"
->>>>>>> c6f88243
   },
   "jest": {
     "moduleFileExtensions": [
